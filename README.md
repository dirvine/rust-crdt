--- conflicted
+++ resolved
@@ -16,15 +16,9 @@
 - **GSet**: Grow-only set. A set that only grows
 
 
-<<<<<<< HEAD
-#### nice to haves (PR's welcome)
-- a sequence CRDT
-- Configure the bias of existing add-biased CRDT's. Would be nice to set a switch to enable a remove bias.
-=======
 #### Things we still need to build (PR's welcome)
 - a sequence CRDT
-- ability to configure the bias of add-biased CRDT's. Would be nice to choose a remove bias.
->>>>>>> 946f64a1
+- ability to configure the bias of add-biased CRDT's. Can we choose a remove bias.
 
 ## examples
 
