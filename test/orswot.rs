extern crate crdts;
extern crate rand;

use std::collections::HashSet;
use crdts::{*, orswot::Op};

const ACTOR_MAX: u8 = 11;

#[derive(Debug, Clone)]
struct OpVec {
    ops: Vec<(u8, Op<u8, u8>)>,
}

fn build_opvec(op_prims: Vec<(u8, u8, u8, u64)>) -> OpVec {
    let mut ops = Vec::new();
    for (actor, member, choice, counter) in op_prims {
        let op = match choice % 2 {
            0 => {
                Op::Add {
                    member,
                    dot: Dot { actor, counter }
                }
            },
            _ => {
                Op::Rm {
                    member,
                    clock: Dot { actor, counter }.into()
                }
            }
        };
        ops.push((actor, op));
    }
    OpVec { ops }
}

quickcheck! {
    fn prop_merge_converges(op_prims: Vec<(u8, u8, u8, u64)>) -> bool {
        let ops = build_opvec(op_prims);
        // Different interleavings of ops applied to different
        // orswots should all converge when merged. Apply the
        // ops to increasing numbers of witnessing orswots,
        // then merge them together and make sure they have
        // all converged.
        let mut result = None;
        for i in 2..ACTOR_MAX {
            let mut witnesses: Vec<Orswot<u8, u8>> =
                (0..i).map(|_| Orswot::new()).collect();
            for op_pair in ops.ops.iter() {
                let (actor, op) = op_pair;
                let witness = &mut witnesses[(actor % i) as usize];
                witness.apply(op);
            }
            let mut merged = Orswot::new();
            for witness in witnesses.iter() {
                merged.merge(&witness);
            }

            // defer_plunger is used to merge deferred elements from the above.
            // to illustrate why this is needed, check out `weird_highlight_3`
            // below.
            let defer_plunger = Orswot::new();
            merged.merge(&defer_plunger);
            if let Some(ref prev_res) = result {
                if prev_res != &merged {
                    println!("opvec: {:?}", ops);
                    println!("result: {:?}", result);
                    println!("witnesses: {:?}", witnesses);
                    println!("merged: {:?}", merged);
                    return false;
                };
            } else {
                result = Some(merged);
            }
        }
        true
    }
}

/// When two orswots have identical clocks, but different elements,
/// any non-common elements will be dropped.  This highlights the
/// proper usage of orswots: don't use the same witness from different
/// copies of the orswot, or elements will be deleted upon merge.
#[test]
fn weird_highlight_1() {
    let (mut a, mut b) = (Orswot::<u8, u8>::new(), Orswot::<u8, u8>::new());
    let op_a = a.add(1, a.read().derive_add_ctx(1));
    let op_b = b.add(2, b.read().derive_add_ctx(1));
    a.apply(&op_a);
    b.apply(&op_b);
    a.merge(&b);
    assert!(a.read().val.is_empty());
}

///
#[test]
fn adds_dont_destroy_causality() {
    let mut a = Orswot::<String, u8>::new();
    let mut b = a.clone();
    let mut c = a.clone();

    let c_ctx = c.read();

    let add_op = c.add("element", c_ctx.derive_add_ctx(1));
    c.apply(&add_op);

    let add_op = c.add("element", c_ctx.derive_add_ctx(2));
    c.apply(&add_op);

    let c_element_ctx = c.contains(&"element".to_string());

    // If we want to remove this entry, the remove context
    // should descend from vclock { 1->1, 2->1 }
    assert_eq!(
        c_element_ctx.rm_clock,
        vec![Dot::new(1, 1), Dot::new(2, 1)].into_iter().collect()
    );

    let a_add_ctx = a.read().derive_add_ctx(7);
    let a_op1 = a.add("element", a_add_ctx);
    a.apply(&a_op1);
    b.apply(
        &c.remove("element", c_element_ctx.derive_rm_ctx())
    );

    let a_op2 = a.add("element", a.read().derive_add_ctx(1));
    a.apply(&a_op2);

    a.merge(&b);
    assert_eq!(
        a.read().val,
        vec!["element".to_string()].into_iter().collect()
    );
}

// a bug found with rust quickcheck where identical entries
// with different associated clocks were removed rather
// than merged.
#[test]
fn merge_clocks_of_identical_entries() {
    let mut a = Orswot::<u8, u8>::new();
    let mut b = a.clone();
    // add element 1 with witnesses 3 and 7
    let a_op = a.add(1, a.read().derive_add_ctx(3));
    a.apply(&a_op);
    let b_op = a.add(1, b.read().derive_add_ctx(7));
    b.apply(&b_op);
    a.merge(&b);
    assert_eq!(
        a.read().val,
        vec![1].into_iter().collect()
    );
    let mut final_clock = VClock::new();
    let op_3 = final_clock.inc(3);
    let op_7 = final_clock.inc(7);
    final_clock.apply(&op_3);
    final_clock.apply(&op_7);
    let read_ctx = a.contains(&1);
    assert_eq!(read_ctx.val, true);
    assert_eq!(read_ctx.rm_clock, final_clock);
}

// port from riak_dt
#[test]
fn test_disjoint_merge() {
    let mut a = Orswot::<u8, u8>::new();
    let mut b = a.clone();

    let a_op = a.add(0, a.read().derive_add_ctx(1));
    a.apply(&a_op);
    assert_eq!(a.read().val, vec![0].into_iter().collect());

    let b_op = b.add(1, b.read().derive_add_ctx(2));
    b.apply(&b_op);
    assert_eq!(b.read().val, vec![1].into_iter().collect());

    let mut c = a.clone();
    c.merge(&b);
    assert_eq!(c.read().val, vec![0, 1].into_iter().collect());

    let a_rm = a.remove(0, a.contains(&0).derive_rm_ctx());
    a.apply(&a_rm);
    let mut d = a.clone();
    d.merge(&c);
    assert_eq!(
        d.read().val,
        vec![1].into_iter().collect()
    );
}

// port from riak_dt
// A bug EQC found where dropping the dots in merge was not enough if
// you then store the value with an empty clock (derp).
#[test]
fn test_no_dots_left_test() {
    let (mut a, mut b) = (Orswot::<u8, u8>::new(), Orswot::<u8, u8>::new());
    let a_op = a.add(0, a.read().derive_add_ctx(1));
    a.apply(&a_op);
    let b_op = b.add(0, b.read().derive_add_ctx(2));
    b.apply(&b_op);
    let c = a.clone();
    let a_rm = a.remove(0, a.contains(&0).derive_rm_ctx());
    a.apply(&a_rm);

    // replicate B to A, now A has B's 'Z'
    a.merge(&b);
    assert_eq!(a.read().val, vec![0].into_iter().collect());

    let mut expected_clock = VClock::new();
    let op_1 = expected_clock.inc(1);
    let op_2 = expected_clock.inc(2);
    expected_clock.apply(&op_1);
    expected_clock.apply(&op_2);

    assert_eq!(a.read().add_clock, expected_clock);

    let b_rm = b.remove(0, b.contains(&0).derive_rm_ctx());
    b.apply(&b_rm);
    assert!(b.read().val.is_empty());

    // Replicate C to B, now B has A's old 'Z'
    b.merge(&c);
    assert_eq!(b.read().val, vec![0].into_iter().collect());

    // Merge everything, without the fix You end up with 'Z' present,
    // with no dots
    b.merge(&a);
    b.merge(&c);

    assert!(b.read().val.is_empty());
}

// port from riak_dt
// A test I thought up
// - existing replica of ['A'] at a and b,
// - add ['B'] at b, but not communicated to any other nodes, context returned to client
// - b goes down forever
// - remove ['A'] at a, using the context the client got from b
// - will that remove happen?
//   case for shouldn't: the context at b will always be bigger than that at a
//   case for should: we have the information in dots that may allow us to realise it can be removed
//     without us caring.
//
// as the code stands, 'A' *is* removed, which is almost certainly correct. This behaviour should
// always happen, but may not. (ie, the test needs expanding)
#[test]
fn test_dead_node_update() {
    let mut a = Orswot::<u8, u8>::new();
    let a_op = a.add(0, a.read().derive_add_ctx(1));
    assert_eq!(
        a_op,
        Op::Add { dot: Dot { actor: 1, counter: 1 }, member: 0 }
    );
    a.apply(&a_op);
    assert_eq!(
        a.contains(&0).rm_clock,
        VClock::from(Dot { actor: 1u8, counter: 1 })
    );

    let mut b = a.clone();
    let b_op = b.add(1, b.read().derive_add_ctx(2));
    b.apply(&b_op);
    let bctx = b.read();
<<<<<<< HEAD
    assert_eq!(bctx.add_clock, vec![(1, 1), (2, 1)].into());
=======
    assert_eq!(
        bctx.add_clock,
        vec![Dot::new(1, 1), Dot::new(2, 1)].into_iter().collect()
    );
>>>>>>> 946f64a1
    let rm_op = a.remove(0, bctx.derive_rm_ctx());
    a.apply(&rm_op);
    assert_eq!(a.read().val, HashSet::new());
}

#[test]
fn test_reset_remove_semantics() {
    let mut m1: Map<u8, Orswot<u8, u8>, u8> = Map::new();

    let op1 = m1.update(
        101,
        m1.get(&101).derive_add_ctx(75),
        |set, ctx| set.add(1, ctx.clone())
    );
    m1.apply(&op1);

    let mut m2 = m1.clone();

    let read_ctx = m1.get(&101);
    let op2 = m1.rm(101, read_ctx.derive_rm_ctx());
    m1.apply(&op2);
    let op3 = m2.update(
        101,
        m2.get(&101).derive_add_ctx(93),
        |set, ctx| set.add(2, ctx.clone())
    );
    m2.apply(&op3);

    assert_eq!(m1.get(&101).val, None);
    assert_eq!(
        m2.get(&101).val.unwrap().read().val,
        vec![1, 2].into_iter().collect()
    );

    let snapshot = m1.clone();
    m1.merge(&m2);
    m2.merge(&snapshot);

    assert_eq!(m1, m2);
    assert_eq!(
        m1.get(&101).val.unwrap().read().val,
        vec![2].into_iter().collect()
    );
}<|MERGE_RESOLUTION|>--- conflicted
+++ resolved
@@ -260,14 +260,12 @@
     let b_op = b.add(1, b.read().derive_add_ctx(2));
     b.apply(&b_op);
     let bctx = b.read();
-<<<<<<< HEAD
-    assert_eq!(bctx.add_clock, vec![(1, 1), (2, 1)].into());
-=======
+
     assert_eq!(
         bctx.add_clock,
         vec![Dot::new(1, 1), Dot::new(2, 1)].into_iter().collect()
     );
->>>>>>> 946f64a1
+
     let rm_op = a.remove(0, bctx.derive_rm_ctx());
     a.apply(&rm_op);
     assert_eq!(a.read().val, HashSet::new());
